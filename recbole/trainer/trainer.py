--- conflicted
+++ resolved
@@ -538,11 +538,7 @@
         self.logger.info('Train RS')
         train_data.set_mode(KGDataLoaderState.RS)
         rs_total_loss = super()._train_epoch(train_data, epoch_idx, self.model.calculate_rs_loss)
-<<<<<<< HEAD
-            
-=======
-
->>>>>>> 8cec260d
+
         # train kg
         if epoch_idx % self.kge_interval == 0:
             self.logger.info('Train KG')
