--- conflicted
+++ resolved
@@ -16,21 +16,11 @@
 
 class GRU4RecKGDataset(Kg_Seq_Dataset):
 
-<<<<<<< HEAD
-    def __init__(self, config, saved_dataset=None):
-        super().__init__(config, saved_dataset=saved_dataset)
-=======
     def __init__(self, config):
         super().__init__(config)
->>>>>>> 542857e8
 
 
 class KSRDataset(Kg_Seq_Dataset):
 
-<<<<<<< HEAD
-    def __init__(self, config, saved_dataset=None):
-        super().__init__(config, saved_dataset=saved_dataset)
-=======
     def __init__(self, config):
-        super().__init__(config)
->>>>>>> 542857e8
+        super().__init__(config)