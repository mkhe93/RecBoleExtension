--- conflicted
+++ resolved
@@ -22,19 +22,13 @@
     def __init__(self, config, dataset):
         super(DeepFM).__init__()
 
-<<<<<<< HEAD
+
         self.embedding_size = config['embedding_size']
         self.layers = config['layers']
         self.dropout = config['dropout']
         self.field_names = list(dataset.token2id.keys())
         self.field_dims = [len(dataset.token2id[v]) for v in self.field_names]
-=======
-        self.embedding_size = config['model.embedding_size']
-        self.layers = config['model.layers']
-        self.dropout = config['model.dropout']
-        self.field_names = list(dataset.field2id_token.keys())
-        self.field_dims = [len(dataset.field2id_token[v]) for v in self.field_names]
->>>>>>> ab37fd26
+
         self.field_seqlen = [dataset.token2seqlen[v] for v in self.field_names]
         self.offsets = self._build_offsets()
         self.layers = [self.embedding_size * len(self.field_names)] + self.layers
@@ -74,4 +68,4 @@
         return self.loss(output, label)
 
     def predict(self, interaction):
-        return self.forward(interaction)
+        return self.forward(interaction)